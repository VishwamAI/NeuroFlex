name: Continuous Integration

on:
  push:
    branches: [ main ]
  pull_request:
    branches: [ main ]

jobs:
  test:
    runs-on: ubuntu-latest
    steps:
    - uses: actions/checkout@v2
    - name: Set up Python 3.8
      uses: actions/setup-python@v2
      with:
        python-version: 3.8
    - name: Install dependencies
      run: |
        python -m pip install --upgrade pip
        pip install -r requirements.txt
        pip install flake8 pytest
<<<<<<< HEAD
    - name: Create necessary directories
      run: |
        mkdir -p ${{ github.workspace }}/data
        mkdir -p ${{ github.workspace }}/path/to/save
    - name: Set ALPHAFOLD_PATH environment variable
      run: echo "ALPHAFOLD_PATH=${{ github.workspace }}/alphafold" >> $GITHUB_ENV
    - name: Run tests
      run: |
        pytest tests/ --disable-warnings
      env:
        NEUROFLEX_DATA_DIR: ${{ github.workspace }}/data
        NEUROFLEX_SAVE_DIR: ${{ github.workspace }}/path/to/save
        ALPHAFOLD_PATH: ${{ env.ALPHAFOLD_PATH }}

  build:
    needs: test
    runs-on: ubuntu-latest
    steps:
    - uses: actions/checkout@v2
    - name: Set up Python 3.8
      uses: actions/setup-python@v2
      with:
        python-version: 3.8
    - name: Install dependencies
      run: |
        python -m pip install --upgrade pip
        pip install -r requirements.txt
    - name: Build package
=======
    - name: Lint with flake8
      run: |
        flake8 . --count --select=E9,F63,F7,F82 --show-source --statistics
        flake8 . --count --exit-zero --max-complexity=10 --max-line-length=127 --statistics
    - name: Test with pytest
>>>>>>> 48620625
      run: |
        pip install build
        python -m build
    - name: Publish to PyPI
      env:
        TWINE_USERNAME: __token__
        TWINE_PASSWORD: ${{ secrets.PYPI_API_TOKEN }}
      run: |
        pip install twine
        twine upload dist/*<|MERGE_RESOLUTION|>--- conflicted
+++ resolved
@@ -20,13 +20,16 @@
         python -m pip install --upgrade pip
         pip install -r requirements.txt
         pip install flake8 pytest
-<<<<<<< HEAD
     - name: Create necessary directories
       run: |
         mkdir -p ${{ github.workspace }}/data
         mkdir -p ${{ github.workspace }}/path/to/save
     - name: Set ALPHAFOLD_PATH environment variable
       run: echo "ALPHAFOLD_PATH=${{ github.workspace }}/alphafold" >> $GITHUB_ENV
+    - name: Lint with flake8
+      run: |
+        flake8 . --count --select=E9,F63,F7,F82 --show-source --statistics
+        flake8 . --count --exit-zero --max-complexity=10 --max-line-length=127 --statistics
     - name: Run tests
       run: |
         pytest tests/ --disable-warnings
@@ -49,13 +52,6 @@
         python -m pip install --upgrade pip
         pip install -r requirements.txt
     - name: Build package
-=======
-    - name: Lint with flake8
-      run: |
-        flake8 . --count --select=E9,F63,F7,F82 --show-source --statistics
-        flake8 . --count --exit-zero --max-complexity=10 --max-line-length=127 --statistics
-    - name: Test with pytest
->>>>>>> 48620625
       run: |
         pip install build
         python -m build
