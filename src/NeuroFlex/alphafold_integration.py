--- conflicted
+++ resolved
@@ -5,14 +5,6 @@
 from alphafold.model import modules_multimer, config
 from alphafold.model.config import CONFIG, CONFIG_MULTIMER, CONFIG_DIFFS
 from alphafold.common import protein
-<<<<<<< HEAD
-from alphafold.data import pipeline
-from unittest.mock import MagicMock
-import logging
-
-# Configure basic logging
-logging.basicConfig(level=logging.INFO, format='%(asctime)s - %(levelname)s - %(message)s')
-=======
 from alphafold.data import pipeline, templates
 from alphafold.data.tools import hhblits, jackhmmer
 from Bio import SeqIO
@@ -21,7 +13,10 @@
 import logging
 import copy
 import ml_collections
->>>>>>> b815e496
+from unittest.mock import MagicMock
+
+# Configure basic logging
+logging.basicConfig(level=logging.INFO, format='%(asctime)s - %(levelname)s - %(message)s')
 
 # Mock SCOPData
 class SCOPData:
@@ -42,13 +37,10 @@
         self.model_apply = None
         self.model_params = None
         self.feature_dict = None
-<<<<<<< HEAD
-        logging.info("AlphaFoldIntegration initialized")
-=======
         self.msa_runner = None
         self.template_searcher = None
         self.config = None  # Will be initialized in setup_model
->>>>>>> b815e496
+        logging.info("AlphaFoldIntegration initialized")
 
     def setup_model(self, model_params: Dict[str, Any] = None):
         """
@@ -58,25 +50,12 @@
             model_params (Dict[str, Any], optional): Parameters for the AlphaFold model.
                 If None, default parameters will be used.
         """
-<<<<<<< HEAD
-        if model_params is None:
-            model_params = {'max_recycling': 3}  # Default parameters
-
-        try:
-            self.model_runner = model.RunModel(**model_params)
-            logging.info(f"AlphaFold model set up successfully with parameters: {model_params}")
-        except Exception as e:
-            logging.error(f"Failed to set up AlphaFold model: {str(e)}")
-            self.model_runner = None
-            raise ValueError(f"AlphaFold model setup failed. Please check your parameters and AlphaFold installation. Error: {str(e)}")
-
-    def is_model_ready(self) -> bool:
-        """Check if the AlphaFold model is ready for predictions."""
-        return self.model_runner is not None
-=======
         logging.info("Setting up AlphaFold model")
 
         try:
+            if model_params is None:
+                model_params = {'max_recycling': 3, 'model_name': 'model_1'}
+
             # Initialize the config
             model_name = model_params.get('model_name', 'model_1')
             if 'multimer' in model_name:
@@ -136,7 +115,10 @@
         except Exception as e:
             logging.error(f"Error in AlphaFold setup: {str(e)}")
             raise ValueError(f"Failed to set up AlphaFold model: {str(e)}")
->>>>>>> b815e496
+
+    def is_model_ready(self) -> bool:
+        """Check if the AlphaFold model is ready for predictions."""
+        return self.model_apply is not None and self.model_params is not None
 
     def prepare_features(self, sequence: str):
         """
