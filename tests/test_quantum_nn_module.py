--- conflicted
+++ resolved
@@ -1,9 +1,8 @@
-<<<<<<< HEAD
 import pytest
-import jax
-import jax.numpy as jnp
+from jax import numpy as jnp
+from jax import random
 import pennylane as qml
-from quantum_nn_module import QuantumNeuralNetwork
+from NeuroFlex.quantum_nn import QuantumNeuralNetwork
 
 @pytest.fixture
 def qnn():
@@ -84,64 +83,4 @@
     result = qnn.forward(inputs, weights)
     assert isinstance(result, jnp.ndarray)
     assert result.shape == (2 * qnn.n_qubits,)  # PauliZ and PauliX measurements for each qubit
-    assert jnp.all((result >= -1) & (result <= 1))
-=======
-# import pytest
-# from jax import numpy as jnp
-# from jax import random
-# import pennylane as qml
-# from NeuroFlex.quantum_nn import QuantumNeuralNetwork
-
-# @pytest.fixture
-# def qnn():
-#     return QuantumNeuralNetwork(n_qubits=3, n_layers=2)
-
-# def test_initialization(qnn):
-#     assert qnn.n_qubits == 3
-#     assert qnn.n_layers == 2
-#     assert isinstance(qnn.dev, qml.devices.default_qubit.DefaultQubit)
-#     assert callable(qnn.quantum_circuit)
-
-# def test_circuit(qnn):
-#     inputs = jnp.array([0.1, 0.2, 0.3])
-#     weights = jnp.array([[[0.1, 0.2, 0.3], [0.4, 0.5, 0.6], [0.7, 0.8, 0.9]],
-#                          [[1.0, 1.1, 1.2], [1.3, 1.4, 1.5], [1.6, 1.7, 1.8]]])
-#     result = qnn.circuit(inputs, weights)
-#     assert len(result) == qnn.n_qubits
-#     assert all(isinstance(r, qml.measurements.ExpectationMP) for r in result)
-
-# def test_encode_input(qnn):
-#     inputs = jnp.array([0.1, 0.2, 0.3])
-#     with qml.tape.QuantumTape() as tape:
-#         qnn.encode_input(inputs)
-#     assert len(tape.operations) == qnn.n_qubits
-#     assert all(isinstance(op, qml.RY) for op in tape.operations)
-
-# def test_variational_layer(qnn):
-#     weights = jnp.array([[0.1, 0.2, 0.3], [0.4, 0.5, 0.6], [0.7, 0.8, 0.9]])
-#     with qml.tape.QuantumTape() as tape:
-#         qnn.variational_layer(weights)
-#     assert len(tape.operations) == qnn.n_qubits + (qnn.n_qubits - 1)
-#     assert all(isinstance(op, (qml.Rot, qml.CNOT)) for op in tape.operations)
-
-# def test_forward(qnn):
-#     inputs = jnp.array([0.1, 0.2, 0.3])
-#     weights = qnn.initialize_weights()
-#     result = qnn.forward(inputs, weights)
-#     assert isinstance(result, jnp.ndarray)
-#     assert result.shape == (qnn.n_qubits,)
-
-# def test_initialize_weights(qnn):
-#     weights = qnn.initialize_weights()
-#     assert isinstance(weights, jnp.ndarray)
-#     assert weights.shape == (qnn.n_layers, qnn.n_qubits, 3)
-#     assert jnp.all((weights >= 0) & (weights <= 2*jnp.pi))
-
-# def test_end_to_end(qnn):
-#     inputs = jnp.array([0.1, 0.2, 0.3])
-#     weights = qnn.initialize_weights()
-#     result = qnn.forward(inputs, weights)
-#     assert isinstance(result, jnp.ndarray)
-#     assert result.shape == (qnn.n_qubits,)
-#     assert jnp.all((result >= -1) & (result <= 1))
->>>>>>> 9c36af73
+    assert jnp.all((result >= -1) & (result <= 1))