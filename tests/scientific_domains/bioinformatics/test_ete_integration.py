import unittest
import pytest
from unittest.mock import patch, MagicMock
from NeuroFlex.scientific_domains.bioinformatics.ete_integration import ETEIntegration
from ete3 import Tree

class TestETEIntegration(unittest.TestCase):
    def setUp(self):
        self.ete_integration = ETEIntegration()

    def test_create_tree_valid_newick(self):
        newick_string = "((A,B),(C,D));"
        with patch('NeuroFlex.scientific_domains.bioinformatics.ete_integration.Tree') as mock_tree:
            mock_tree_instance = MagicMock()
            mock_tree.return_value = mock_tree_instance
            result = self.ete_integration.create_tree(newick_string)
            mock_tree.assert_called_once_with(newick_string)
            self.assertIsNotNone(result)
            self.assertEqual(result, mock_tree_instance)

    def test_create_tree_invalid_newick(self):
        invalid_newick = "((A,B),(C,D);"  # Missing closing parenthesis
<<<<<<< HEAD
        with patch('NeuroFlex.scientific_domains.bioinformatics.ete_integration.Tree') as mock_tree:
            mock_tree.side_effect = ValueError("Invalid newick format")
=======
        with patch('NeuroFlex.scientific_domains.bioinformatics.ete_integration.Tree', side_effect=Exception("Invalid newick string")):
>>>>>>> 86c9d702
            with self.assertRaises(ValueError):
                self.ete_integration.create_tree(invalid_newick)

    def test_render_tree(self):
        mock_tree = MagicMock(spec=Tree)
<<<<<<< HEAD
        mock_tree.render.return_value = "rendered_tree.png"
=======
>>>>>>> 86c9d702
        with patch('NeuroFlex.scientific_domains.bioinformatics.ete_integration.TreeStyle') as mock_tree_style:
            mock_tree_style_instance = MagicMock()
            mock_tree_style.return_value = mock_tree_style_instance
            result = self.ete_integration.render_tree(mock_tree)
            mock_tree.render.assert_called_once_with("phylo.png", tree_style=mock_tree_style_instance)
<<<<<<< HEAD
            self.assertEqual(result, "rendered_tree.png")
=======
            self.assertIsNotNone(result)
>>>>>>> 86c9d702

    def test_render_tree_invalid_input(self):
        with self.assertRaises(TypeError):
            self.ete_integration.render_tree("not a tree object")

    def test_analyze_tree(self):
        mock_tree = MagicMock(spec=Tree)
        mock_tree.get_leaf_names.return_value = ['A', 'B', 'C', 'D']
        mock_tree.get_distance.return_value = 10.0
<<<<<<< HEAD
=======
        mock_tree.get_tree_root.return_value = MagicMock()
        mock_tree.get_farthest_leaf.return_value = (MagicMock(), 10.0)

>>>>>>> 86c9d702
        result = self.ete_integration.analyze_tree(mock_tree)

        self.assertIsInstance(result, dict)
        self.assertIn('num_leaves', result)
        self.assertIn('total_branch_length', result)
        self.assertEqual(result['num_leaves'], 4)
<<<<<<< HEAD
        self.assertIn('total_branch_length', result)
=======
>>>>>>> 86c9d702
        self.assertEqual(result['total_branch_length'], 10.0)

    def test_analyze_tree_empty(self):
        mock_tree = MagicMock(spec=Tree)
        mock_tree.get_leaf_names.return_value = []
        mock_tree.get_distance.return_value = 0.0
<<<<<<< HEAD
=======
        mock_tree.get_tree_root.return_value = MagicMock()
        mock_tree.get_farthest_leaf.return_value = (MagicMock(), 0.0)

>>>>>>> 86c9d702
        result = self.ete_integration.analyze_tree(mock_tree)

        self.assertEqual(result['num_leaves'], 0)
        self.assertEqual(result['total_branch_length'], 0.0)

if __name__ == '__main__':
    unittest.main()<|MERGE_RESOLUTION|>--- conflicted
+++ resolved
@@ -20,31 +20,21 @@
 
     def test_create_tree_invalid_newick(self):
         invalid_newick = "((A,B),(C,D);"  # Missing closing parenthesis
-<<<<<<< HEAD
         with patch('NeuroFlex.scientific_domains.bioinformatics.ete_integration.Tree') as mock_tree:
             mock_tree.side_effect = ValueError("Invalid newick format")
-=======
-        with patch('NeuroFlex.scientific_domains.bioinformatics.ete_integration.Tree', side_effect=Exception("Invalid newick string")):
->>>>>>> 86c9d702
             with self.assertRaises(ValueError):
                 self.ete_integration.create_tree(invalid_newick)
 
     def test_render_tree(self):
         mock_tree = MagicMock(spec=Tree)
-<<<<<<< HEAD
         mock_tree.render.return_value = "rendered_tree.png"
-=======
->>>>>>> 86c9d702
         with patch('NeuroFlex.scientific_domains.bioinformatics.ete_integration.TreeStyle') as mock_tree_style:
             mock_tree_style_instance = MagicMock()
             mock_tree_style.return_value = mock_tree_style_instance
             result = self.ete_integration.render_tree(mock_tree)
             mock_tree.render.assert_called_once_with("phylo.png", tree_style=mock_tree_style_instance)
-<<<<<<< HEAD
             self.assertEqual(result, "rendered_tree.png")
-=======
             self.assertIsNotNone(result)
->>>>>>> 86c9d702
 
     def test_render_tree_invalid_input(self):
         with self.assertRaises(TypeError):
@@ -54,38 +44,31 @@
         mock_tree = MagicMock(spec=Tree)
         mock_tree.get_leaf_names.return_value = ['A', 'B', 'C', 'D']
         mock_tree.get_distance.return_value = 10.0
-<<<<<<< HEAD
-=======
         mock_tree.get_tree_root.return_value = MagicMock()
         mock_tree.get_farthest_leaf.return_value = (MagicMock(), 10.0)
 
->>>>>>> 86c9d702
         result = self.ete_integration.analyze_tree(mock_tree)
 
         self.assertIsInstance(result, dict)
         self.assertIn('num_leaves', result)
         self.assertIn('total_branch_length', result)
         self.assertEqual(result['num_leaves'], 4)
-<<<<<<< HEAD
-        self.assertIn('total_branch_length', result)
-=======
->>>>>>> 86c9d702
         self.assertEqual(result['total_branch_length'], 10.0)
 
     def test_analyze_tree_empty(self):
         mock_tree = MagicMock(spec=Tree)
         mock_tree.get_leaf_names.return_value = []
         mock_tree.get_distance.return_value = 0.0
-<<<<<<< HEAD
-=======
         mock_tree.get_tree_root.return_value = MagicMock()
         mock_tree.get_farthest_leaf.return_value = (MagicMock(), 0.0)
 
->>>>>>> 86c9d702
         result = self.ete_integration.analyze_tree(mock_tree)
 
         self.assertEqual(result['num_leaves'], 0)
         self.assertEqual(result['total_branch_length'], 0.0)
+        self.assertIn('root', result)
+        self.assertIn('farthest_leaf', result)
+        self.assertEqual(result['farthest_leaf'][1], 0.0)
 
 if __name__ == '__main__':
     unittest.main()